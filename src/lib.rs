--- conflicted
+++ resolved
@@ -39,31 +39,15 @@
 ///
 /// Important: Only use this inside of cargo build scripts!
 #[cfg(feature = "build")]
-<<<<<<< HEAD
-pub fn build() -> miette::Result<()> {
-=======
 #[tokio::main(flavor = "current_thread")]
-pub async fn build() -> eyre::Result<()> {
->>>>>>> 409e6446
+pub async fn build() -> miette::Result<()> {
     use credentials::Credentials;
-    use miette::IntoDiagnostic;
     use package::PackageStore;
 
-<<<<<<< HEAD
-    async fn install() -> miette::Result<()> {
-        let credentials = Credentials::read().await?;
-        command::install(credentials).await
-    }
-
-    println!("cargo:rerun-if-changed={}", PackageStore::PROTO_VENDOR_PATH);
-
-    let rt = tokio::runtime::Runtime::new().into_diagnostic()?;
-=======
     println!("cargo:rerun-if-changed={}", PackageStore::PROTO_VENDOR_PATH);
 
     let credentials = Credentials::read().await?;
     command::install(credentials).await?;
->>>>>>> 409e6446
 
     generator::Generator::Tonic.generate().await?;
 
