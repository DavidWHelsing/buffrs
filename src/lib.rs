// (c) Copyright 2023 Helsing GmbH. All rights reserved.

#![doc = include_str!("../README.md")]

/// Credential management
pub mod credentials;
/// Code generator
#[cfg(feature = "build")]
pub mod generator;
/// Manifest format and IO
pub mod manifest;
/// Packages formats and utilities
pub mod package;
/// Supported registries
pub mod registry;

#[cfg(feature = "build")]
pub use generator::Language;

use credentials::Credentials;
use eyre::{ContextCompat, WrapErr};
use manifest::Manifest;
use package::PackageStore;
use registry::Artifactory;

/// Cargo build integration for buffrs
///
/// Important: Only use this inside of cargo build scripts!
#[cfg(feature = "build")]
<<<<<<< HEAD
pub fn build(language: Language) -> eyre::Result<()> {
=======
pub fn build() -> eyre::Result<()> {
    use credentials::Credentials;
    use eyre::ContextCompat;
    use eyre::WrapErr;
    use manifest::Manifest;
    use package::PackageStore;
    use registry::Artifactory;

>>>>>>> 765cbaf5
    println!("cargo:rerun-if-changed={}", PackageStore::PROTO_VENDOR_PATH);

    let rt = tokio::runtime::Runtime::new()?;

    rt.block_on(install())?;
    rt.block_on(generator::generate(language))?;

    Ok(())
}

async fn install() -> eyre::Result<()> {
    let credentials = Credentials::read().await?;
    let manifest = Manifest::read().await?;

    let artifactory = Artifactory::new(credentials);

    let mut install = Vec::new();

    for dependency in manifest.dependencies {
        if let Ok(pkg) = PackageStore::resolve(&dependency.package).await {
            let pkg = pkg.package.wrap_err_with(|| {
                format!(
                    "required package entry in manifest of {} to be present",
                    dependency.package
                )
            })?;

            if dependency.manifest.version.matches(&pkg.version) {
                continue;
            }
        }

        install.push(PackageStore::install(dependency, artifactory.clone()));
    }

<<<<<<< HEAD
    futures::future::try_join_all(install)
        .await
        .wrap_err("Failed to install missing dependencies")?;
=======
    let rt = tokio::runtime::Runtime::new()?;

    rt.block_on(install())?;
    rt.block_on(generator::generate(Language::Rust))?;
>>>>>>> 765cbaf5

    Ok(())
}

/// Include generated rust language bindings for buffrs.
///
/// ```rust,ignore
/// mod protos {
///     buffrs::include!();
/// }
/// ```
#[macro_export]
macro_rules! include {
    () => {
        ::std::include!(concat!(env!("OUT_DIR"), "/buffrs.rs",));
    };
}<|MERGE_RESOLUTION|>--- conflicted
+++ resolved
@@ -27,24 +27,13 @@
 ///
 /// Important: Only use this inside of cargo build scripts!
 #[cfg(feature = "build")]
-<<<<<<< HEAD
-pub fn build(language: Language) -> eyre::Result<()> {
-=======
 pub fn build() -> eyre::Result<()> {
-    use credentials::Credentials;
-    use eyre::ContextCompat;
-    use eyre::WrapErr;
-    use manifest::Manifest;
-    use package::PackageStore;
-    use registry::Artifactory;
-
->>>>>>> 765cbaf5
     println!("cargo:rerun-if-changed={}", PackageStore::PROTO_VENDOR_PATH);
 
     let rt = tokio::runtime::Runtime::new()?;
 
     rt.block_on(install())?;
-    rt.block_on(generator::generate(language))?;
+    rt.block_on(generator::generate(Language::Rust))?;
 
     Ok(())
 }
@@ -74,16 +63,9 @@
         install.push(PackageStore::install(dependency, artifactory.clone()));
     }
 
-<<<<<<< HEAD
     futures::future::try_join_all(install)
         .await
         .wrap_err("Failed to install missing dependencies")?;
-=======
-    let rt = tokio::runtime::Runtime::new()?;
-
-    rt.block_on(install())?;
-    rt.block_on(generator::generate(Language::Rust))?;
->>>>>>> 765cbaf5
 
     Ok(())
 }
