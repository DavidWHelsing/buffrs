// Copyright 2023 Helsing GmbH
//
// Licensed under the Apache License, Version 2.0 (the "License");
// you may not use this file except in compliance with the License.
// You may obtain a copy of the License at
//
//     http://www.apache.org/licenses/LICENSE-2.0
//
// Unless required by applicable law or agreed to in writing, software
// distributed under the License is distributed on an "AS IS" BASIS,
// WITHOUT WARRANTIES OR CONDITIONS OF ANY KIND, either express or implied.
// See the License for the specific language governing permissions and
// limitations under the License.

use crate::{
    credentials::{self, Credentials},
    errors::IoError,
    lock::{self, LockedPackage, Lockfile},
    manifest::{self, Dependency, Manifest, PackageManifest},
    package::{
        self, DependencyGraph, PackageName, PackageNameValidationError, PackageStore, PackageType,
    },
    registry::{self, Artifactory, Registry, RegistryUri},
};

#[cfg(feature = "build")]
use crate::{generator, generator::Language};
#[cfg(feature = "build")]
use std::path::PathBuf;

use async_recursion::async_recursion;
use semver::{Version, VersionReq};
use std::{env, path::Path, sync::Arc};
use thiserror::Error;

const INITIAL_VERSION: Version = Version::new(0, 1, 0);

/// Error produced when initializing a Buffrs project
#[derive(Error, Debug)]
pub enum InitError {
    /// Repository was already initialized
    #[error("A manifest file is already present in the current director and won't be overriden")]
    ManifestExists,
    /// Failed to interface with filesystem
    #[error("{0}")]
    Io(IoError),
    /// Failed to write the manifest to the filesystem
    #[error("Failed to write manifest. Cause: {0}")]
    ManifestWrite(manifest::WriteError),
    /// System path contains non-unicode data
    #[error("Path is not valid a UTF-8 string")]
    Utf8Error,
    /// Package name contains invalid characters
    #[error("Invalid package name. {0}")]
    PackageNameValidation(PackageNameValidationError),
}

/// Initializes the project
pub async fn init(kind: PackageType, name: Option<PackageName>) -> Result<(), InitError> {
    if !Manifest::exists().await.map_err(InitError::Io)? {
        return Err(InitError::ManifestExists);
    }

    fn curr_dir_name() -> Result<PackageName, InitError> {
        std::env::current_dir()
            .map_err(|err| InitError::Io(IoError::new(err, "Failed to read current directory")))?
            .file_name()
            .expect("Unexpected error: current directory path terminates in ..")
            .to_str()
            .ok_or(InitError::Utf8Error)?
            .parse()
            .map_err(InitError::PackageNameValidation)
    }

    let name = name.map(Result::Ok).unwrap_or_else(curr_dir_name)?;

    let manifest = Manifest {
        package: PackageManifest {
            kind,
            name,
            version: INITIAL_VERSION,
            description: None,
        },
        dependencies: vec![],
    };

    manifest.write().await.map_err(InitError::ManifestWrite)?;

    PackageStore::create().await.map_err(InitError::Io)
}

/// Error produced by the add command
#[derive(Error, Debug)]
pub enum AddError {
    /// A repository component could not be extracted
    #[error("Locator {0} is missing a repository delimiter")]
    MissingRepository(String),
    /// Repository name not in kebab case
    #[error("Repository {0} is not in kebab case")]
    NotKebabCase(String),
    /// No version could be extracted
    #[error("Dependency specification is missing version part: {0}")]
    MissingVersion(String),
    /// Dependency name contains invalid characters
    #[error("Failed to validate dependency name. {0}")]
    InvalidName(package::PackageNameValidationError),
    /// Version does not follow SemVer spec
    #[error("Not a valid version requirement: {given}. Cause: {source}")]
    InvalidVersionReq {
        /// The raw specification provided by the user
        given: String,
        /// The original validation error produced by the semver crate
        source: semver::Error,
    },
    /// Manifest file could not be read
    #[error("Failed to read manifest. {0}")]
    ManifestRead(manifest::ReadError),
    /// Manifest file could not be written to
    #[error("Failed to write manifest. {0}")]
    ManifestWrite(manifest::WriteError),
}

/// Adds a dependency to this project
pub async fn add(registry: RegistryUri, dependency: &str) -> Result<(), AddError> {
    let lower_kebab = |c: char| (c.is_lowercase() && c.is_ascii_alphabetic()) || c == '-';

    let (repository, dependency) = dependency
        .trim()
        .split_once('/')
        .ok_or(AddError::MissingRepository(dependency.into()))?;

    if !repository.chars().all(lower_kebab) {
        return Err(AddError::NotKebabCase(repository.into()));
    }

    let repository = repository.into();

    let (package, version) = dependency
        .split_once('@')
        .ok_or(AddError::MissingVersion(dependency.into()))?;

    let package = package
        .parse::<PackageName>()
        .map_err(AddError::InvalidName)?;

    let version = version
        .parse::<VersionReq>()
        .map_err(|err| AddError::InvalidVersionReq {
            given: version.into(),
            source: err,
        })?;

    let mut manifest = Manifest::read().await.map_err(AddError::ManifestRead)?;

    manifest
        .dependencies
        .push(Dependency::new(registry, repository, package, version));

    manifest.write().await.map_err(AddError::ManifestWrite)
}

/// Error produced by the remove command
#[derive(Error, Debug)]
pub enum RemoveError {
    /// Failed to read the manifest file
    #[error("Failed to read manifest. {0}")]
    ManifestRead(manifest::ReadError),
    /// Package not present in manifest
    #[error("Package {0} not in manifest")]
    PackageNotFound(PackageName),
    /// Failed to write to the manifest file
    #[error("Failed to write manifest. {0}")]
    ManifestWrite(manifest::WriteError),
}

/// Removes a dependency from this project
pub async fn remove(package: PackageName) -> Result<(), RemoveError> {
    let mut manifest = Manifest::read().await.map_err(RemoveError::ManifestRead)?;

    let match_idx = manifest
        .dependencies
        .iter()
        .position(|d| d.package == package)
        .ok_or(RemoveError::PackageNotFound(package))?;

    let dependency = manifest.dependencies.remove(match_idx);

    PackageStore::uninstall(&dependency.package).await.ok();

    manifest.write().await.map_err(RemoveError::ManifestWrite)
}

/// Error produced by the package command
#[derive(Error, Debug)]
pub enum PackageError {
    /// Could not generate a package release from the project
    #[error("Failed to release package. {0}")]
    Release(package::ReleaseError),
    /// Could not write the package to the filesystem
    #[error("Failed to write package to filesystem. {0}")]
    Io(std::io::Error),
}

/// Packages the api and writes it to the filesystem
pub async fn package(directory: impl AsRef<Path>, dry_run: bool) -> Result<(), PackageError> {
    let package = PackageStore::release()
        .await
        .map_err(PackageError::Release)?;

    let path = directory.as_ref().join(format!(
        "{}-{}.tgz",
        package.manifest.package.name, package.manifest.package.version
    ));

    if !dry_run {
        std::fs::write(path, package.tgz).map_err(PackageError::Io)?;
    }

    Ok(())
}

/// Error produced by the publish command
#[derive(Error, Debug)]
pub enum PublishError {
    /// Failed to fetch repository status from git
    #[cfg(feature = "build")]
    #[error("Failed to get repository status: {0}")]
    RepositoryStatus(git2::Error),
    /// Attempted to publish a dirty repository
    #[cfg(feature = "build")]
    #[error("Cannot publish dirty repository")]
    DirtyRepository,
    /// Failed to generate a package release
    #[error("Cannot release package. {0}")]
    Release(package::ReleaseError),
    /// Failed to instantiate the registry client
    #[error("Cannot instance registry client. {0}")]
    Registry(registry::artifactory::BuildError),
    /// Some other error produced by the registry client
    #[error(transparent)]
    Internal(registry::PublishError),
}

/// Publishes the api package to the registry
pub async fn publish(
    credentials: Credentials,
    registry: RegistryUri,
    repository: String,
    #[cfg(feature = "build")] allow_dirty: bool,
    dry_run: bool,
) -> Result<(), PublishError> {
    #[cfg(feature = "build")]
    if let Ok(repository) = git2::Repository::discover(Path::new(".")) {
        let statuses = repository
            .statuses(None)
            .map_err(PublishError::RepositoryStatus)?;

        if !allow_dirty && !statuses.is_empty() {
            tracing::error!("{} files in the working directory contain changes that were not yet committed into git:\n", statuses.len());

            statuses
                .iter()
                .for_each(|s| tracing::error!("{}", s.path().unwrap_or_default()));

            tracing::error!("\nTo proceed with publishing despite the uncommitted changes, pass the `--allow-dirty` flag\n");

            return Err(PublishError::DirtyRepository);
        }
    }

    let artifactory = Artifactory::new(registry, &credentials).map_err(PublishError::Registry)?;

    let package = PackageStore::release()
        .await
        .map_err(PublishError::Release)?;

    if dry_run {
        tracing::warn!(":: aborting upload due to dry run");
        return Ok(());
    }

    artifactory
        .publish(package, repository)
        .await
        .map_err(PublishError::Internal)?;

    Ok(())
}

/// Error produced by the install command
#[derive(Error, Debug)]
pub enum InstallError {
    /// Could not read the manifest file
    #[error("Failed to read manifest. {0}")]
    ReadManifest(manifest::ReadError),
    /// Could not read the lockfile
    #[error("Failed to read lockfile. {0}")]
    ReadLockfile(lock::ReadError),
    /// Could not generate the dependency graph
    #[error("Dependency resolution failed. {0}")]
    BuildDependencyGraph(package::DependencyGraphBuildError),
    /// Could not write to the lockfile
    #[error("Failed to write lockfile. {0}")]
    WriteLockfile(lock::WriteError),
    /// Could not extract the package to the local fs store
    #[error("Failed to unpack dependency. {0}")]
    UnpackError(package::UnpackError),
}

/// Installs dependencies
pub async fn install(credentials: Credentials) -> Result<(), InstallError> {
    let credentials = Arc::new(credentials);

    let manifest = Manifest::read().await.map_err(InstallError::ReadManifest)?;

    let lockfile = Lockfile::read_or_default()
        .await
        .map_err(InstallError::ReadLockfile)?;

    let dependency_graph = DependencyGraph::from_manifest(&manifest, &lockfile, &credentials)
        .await
        .map_err(InstallError::BuildDependencyGraph)?;

    let mut locked = Vec::new();

    #[async_recursion]
    async fn traverse_and_install(
        name: &PackageName,
        graph: &DependencyGraph,
        locked: &mut Vec<LockedPackage>,
        prefix: String,
    ) -> Result<(), InstallError> {
        let resolved = graph
            .get(name)
            .expect("Unexpected error: missing dependency in dependency graph");

        PackageStore::unpack(&resolved.package)
            .await
            .map_err(InstallError::UnpackError)?;

        tracing::info!(
            "{} installed {}@{}",
            if prefix.is_empty() { "::" } else { &prefix },
            name,
            resolved.package.version()
        );

        locked.push(resolved.package.lock(
            resolved.registry.clone(),
            resolved.repository.clone(),
            resolved.dependants.len(),
        ));

        for (index, dependency) in resolved.depends_on.iter().enumerate() {
            let tree_char = if index + 1 == resolved.depends_on.len() {
                '┗'
            } else {
                '┣'
            };

            let new_prefix = format!(
                "{} {tree_char}",
                if prefix.is_empty() { "  " } else { &prefix }
            );
            traverse_and_install(dependency, graph, locked, new_prefix).await?;
        }

        Ok(())
    }

    for dependency in manifest.dependencies {
        traverse_and_install(
            &dependency.package,
            &dependency_graph,
            &mut locked,
            String::new(),
        )
        .await?;
    }

    let lockfile = Lockfile::from_iter(locked.into_iter());
    lockfile
        .write()
        .await
        .map_err(InstallError::WriteLockfile)?;

    Ok(())
}

/// Uninstalls dependencies
pub async fn uninstall() -> Result<(), IoError> {
    PackageStore::clear().await
}

/// Generate bindings for a given language
#[cfg(feature = "build")]
<<<<<<< HEAD
pub async fn generate(language: Language) -> eyre::Result<()> {
    use eyre::Context; // temporary

    generator::generate(language)
=======
pub async fn generate(language: Language, out_dir: PathBuf) -> eyre::Result<()> {
    generator::Generator::Protoc { language, out_dir }
        .generate()
>>>>>>> 738be5e0
        .await
        .wrap_err_with(|| format!("Failed to generate language bindings for {language}"))?;

    Ok(())
}

/// Error produced by the login command
#[derive(Error, Debug)]
pub enum LoginError {
    /// Failed to read the token from the user
    #[error("Failed to read token: {0}")]
    Input(std::io::Error),
    /// Failed to instantiate the registry client
    #[error("Failed to instantiate an Artifactory client. {0}")]
    Registry(registry::artifactory::BuildError),
    /// Failed to reach the registry
    #[error("Failed to reach artifactory. Please make sure the URL and credentials are correct and the instance is up and running")]
    Ping(registry::artifactory::PingError),
    /// Failed to write to the credentials file
    #[error("Failed to update credentials: {0}")]
    Write(credentials::WriteError),
}

/// Logs you in for a registry
pub async fn login(mut credentials: Credentials, registry: RegistryUri) -> Result<(), LoginError> {
    let token = {
        tracing::info!("Please enter your artifactory token:");

        let mut raw = String::new();

        std::io::stdin()
            .read_line(&mut raw)
            .map_err(LoginError::Input)?;

        raw.trim().into()
    };

    credentials.registry_tokens.insert(registry.clone(), token);

    if env::var("BUFFRS_TESTSUITE").is_err() {
        Artifactory::new(registry, &credentials)
            .map_err(LoginError::Registry)?
            .ping()
            .await
            .map_err(LoginError::Ping)?;
    }

    credentials.write().await.map_err(LoginError::Write)
}

/// Error produced by the logout command
#[derive(Error, Debug)]
pub enum LogoutError {
    /// Failed to write to the credentials file
    #[error("Failed to update credentials: {0}")]
    Write(credentials::WriteError),
}

/// Logs you out from a registry
pub async fn logout(
    mut credentials: Credentials,
    registry: RegistryUri,
) -> Result<(), LogoutError> {
    credentials.registry_tokens.remove(&registry);
    credentials.write().await.map_err(LogoutError::Write)
}<|MERGE_RESOLUTION|>--- conflicted
+++ resolved
@@ -394,16 +394,11 @@
 
 /// Generate bindings for a given language
 #[cfg(feature = "build")]
-<<<<<<< HEAD
-pub async fn generate(language: Language) -> eyre::Result<()> {
+pub async fn generate(language: Language, out_dir: PathBuf) -> eyre::Result<()> {
     use eyre::Context; // temporary
 
-    generator::generate(language)
-=======
-pub async fn generate(language: Language, out_dir: PathBuf) -> eyre::Result<()> {
     generator::Generator::Protoc { language, out_dir }
         .generate()
->>>>>>> 738be5e0
         .await
         .wrap_err_with(|| format!("Failed to generate language bindings for {language}"))?;
 
