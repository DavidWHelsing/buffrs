--- conflicted
+++ resolved
@@ -15,14 +15,10 @@
 use std::path::PathBuf;
 
 use bytes::Bytes;
-<<<<<<< HEAD
 use miette::{miette, Context, IntoDiagnostic};
 use semver::VersionReq;
 use thiserror::Error;
-=======
-use eyre::{ensure, ContextCompat};
 use tokio::fs;
->>>>>>> 409e6446
 
 use crate::{manifest::Dependency, package::Package};
 
@@ -54,16 +50,13 @@
 
         tracing::debug!("downloaded dependency {dependency} from {:?}", path);
 
-<<<<<<< HEAD
         let bytes = Bytes::from(
-            std::fs::read(path)
+            fs::read(path)
+                .await
                 .into_diagnostic()
                 .wrap_err(miette!("could not read file"))?,
         );
 
-=======
-        let bytes = Bytes::from(fs::read(path).await?);
->>>>>>> 409e6446
         Package::try_from(bytes)
             .wrap_err_with(|| miette!("failed to download dependency {}", dependency.package))
     }
@@ -77,15 +70,14 @@
             package.version(),
         )));
 
-        fs::create_dir_all(path.parent().unwrap()).await?;
+        fs::create_dir_all(path.parent().unwrap())
+            .await
+            .into_diagnostic()?;
 
-<<<<<<< HEAD
-        std::fs::write(&path, &package.tgz)
+        fs::write(&path, &package.tgz)
+            .await
             .into_diagnostic()
             .wrap_err_with(|| format!("could not write to file: {}", path.display()))?;
-=======
-        fs::write(&path, &package.tgz).await?;
->>>>>>> 409e6446
 
         tracing::info!(
             ":: published {}/{}@{} to {:?}",
@@ -105,8 +97,9 @@
     use crate::package::{Package, PackageType};
     use crate::registry::local::LocalRegistry;
     use bytes::Bytes;
+    use std::env;
     use std::path::PathBuf;
-    use std::{env, fs};
+    use tokio::fs;
 
     #[tokio::test]
     async fn can_publish_and_fetch() {
@@ -137,7 +130,9 @@
 
         assert_eq!(
             Bytes::from(
-                fs::read(dir.join(PathBuf::from("test-repo/test-api/test-api-0.1.0.tgz"))).unwrap()
+                fs::read(dir.join(PathBuf::from("test-repo/test-api/test-api-0.1.0.tgz")))
+                    .await
+                    .unwrap()
             ),
             package_bytes
         );
