--- conflicted
+++ resolved
@@ -18,15 +18,8 @@
     str::FromStr,
 };
 
-<<<<<<< HEAD
-use crate::{
-    errors::HttpError,
-    manifest::Dependency,
-    package::{DecodePackageError, Package},
-};
+use crate::{errors::HttpError, package::DecodePackageError};
 
-=======
->>>>>>> 55902631
 mod artifactory;
 #[cfg(test)]
 mod local;
@@ -38,7 +31,6 @@
 use thiserror::Error;
 use url::Url;
 
-<<<<<<< HEAD
 #[derive(Display, Error, Debug)]
 #[non_exhaustive]
 #[allow(missing_docs)]
@@ -59,18 +51,7 @@
     Http(#[from] HttpError),
 }
 
-/// A `buffrs` registry used for remote package management
-#[async_trait::async_trait]
-pub trait Registry {
-    /// Downloads a package from the registry
-    async fn download(&self, dependency: Dependency) -> Result<Package, DownloadError>;
-    /// Publishes a package to the registry
-    async fn publish(&self, package: Package, repository: String) -> Result<(), PublishError>;
-}
-
 /// A representation of a registry URI
-=======
->>>>>>> 55902631
 #[derive(Debug, Clone, Hash, Serialize, Deserialize, PartialEq, Eq, PartialOrd, Ord)]
 pub struct RegistryUri(Url);
 
